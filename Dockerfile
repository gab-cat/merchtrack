
FROM --platform=linux/amd64 node:22.12.0-alpine3.21 AS base

# STAGE 1: DEPS
FROM base AS deps
LABEL author=gab-cat
LABEL last_updated="2025-05-09"

WORKDIR /app

# Copy package files and install dependencies
<<<<<<< HEAD
COPY bun.lock package.json ./
COPY prisma ./prisma

RUN apk add --no-cache libc6-compat
RUN npm install -g bun

RUN bun install


# STAGE 2: BUILD
FROM base AS builder
=======
COPY pnpm-lock.yaml package.json ./
COPY prisma ./prisma

RUN apk add --no-cache libc6-compat
RUN npm install -g pnpm

# Create .npmrc file to enable necessary build scripts
RUN echo "enable-pre-post-scripts=true" > .npmrc && \
    echo "auto-install-peers=true" >> .npmrc && \
    echo "strict-peer-dependencies=false" >> .npmrc

RUN pnpm install --unsafe-perm



# STAGE 2: BUILD
FROM gabcat/merchtrack:cache AS builder
>>>>>>> 6b17b8b9
LABEL author=gab-cat

WORKDIR /app
COPY --from=deps /app/node_modules ./node_modules
<<<<<<< HEAD
RUN npm i -g dotenv-cli@8.0.0 bun && npx next telemetry disable
=======
>>>>>>> 6b17b8b9
COPY . .

ENV NODE_ENV=production

<<<<<<< HEAD
RUN dotenv -e .env -- bun run build
=======
RUN npm i -g dotenv-cli@8.0.0 corepack && \
    npx next telemetry disable && \
    corepack enable pnpm && \
    dotenv -e .env -- pnpm run build
>>>>>>> 6b17b8b9

# Stage: Runner
FROM base AS runner
LABEL author=gab-cat

WORKDIR /app

ENV NEXT_TELEMETRY_DISABLED=1
ENV NODE_ENV=production
ENV APP_ENV=production

RUN addgroup --system --gid 1001 nodejs && \
    adduser --system --uid 1001 nextjs && \
    mkdir .next && \
    chown nextjs:nodejs .next

# Copy only the necessary files from the builder stage
COPY --from=builder /app/public ./public
COPY --from=builder /app/.next/standalone ./
COPY --from=builder /app/.next/static ./.next/static

# Ensure environment file and app directory are owned by nextjs user
RUN chown -R nextjs:nodejs /app && rm .env

USER nextjs
EXPOSE 3000

CMD ["node", "server.js"]

<|MERGE_RESOLUTION|>--- conflicted
+++ resolved
@@ -9,7 +9,6 @@
 WORKDIR /app
 
 # Copy package files and install dependencies
-<<<<<<< HEAD
 COPY bun.lock package.json ./
 COPY prisma ./prisma
 
@@ -21,47 +20,19 @@
 
 # STAGE 2: BUILD
 FROM base AS builder
-=======
-COPY pnpm-lock.yaml package.json ./
-COPY prisma ./prisma
-
-RUN apk add --no-cache libc6-compat
-RUN npm install -g pnpm
-
-# Create .npmrc file to enable necessary build scripts
-RUN echo "enable-pre-post-scripts=true" > .npmrc && \
-    echo "auto-install-peers=true" >> .npmrc && \
-    echo "strict-peer-dependencies=false" >> .npmrc
-
-RUN pnpm install --unsafe-perm
-
-
-
-# STAGE 2: BUILD
-FROM gabcat/merchtrack:cache AS builder
->>>>>>> 6b17b8b9
 LABEL author=gab-cat
 
 WORKDIR /app
 COPY --from=deps /app/node_modules ./node_modules
-<<<<<<< HEAD
 RUN npm i -g dotenv-cli@8.0.0 bun && npx next telemetry disable
-=======
->>>>>>> 6b17b8b9
 COPY . .
 
 ENV NODE_ENV=production
+RUN dotenv -e .env -- bun run build
 
-<<<<<<< HEAD
-RUN dotenv -e .env -- bun run build
-=======
-RUN npm i -g dotenv-cli@8.0.0 corepack && \
-    npx next telemetry disable && \
-    corepack enable pnpm && \
-    dotenv -e .env -- pnpm run build
->>>>>>> 6b17b8b9
 
-# Stage: Runner
+
+# STAGE 3: Runner
 FROM base AS runner
 LABEL author=gab-cat
 
