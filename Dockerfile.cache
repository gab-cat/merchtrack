FROM --platform=linux/amd64 node:22.12.0-alpine3.21
LABEL author=gab-cat
LABEL last_updated="2025-05-09"

WORKDIR /app

# Copy package files and install dependencies
COPY pnpm-lock.yaml package.json ./
COPY prisma ./prisma

RUN apk add --no-cache libc6-compat
<<<<<<< HEAD
RUN npm install -g bun && bun install
=======

# Use npm to install pnpm instead of corepack to avoid signature verification issues
RUN npm install -g pnpm

# Create .npmrc file to enable necessary build scripts
RUN echo "enable-pre-post-scripts=true" > .npmrc && \
    echo "auto-install-peers=true" >> .npmrc && \
    echo "strict-peer-dependencies=false" >> .npmrc

# Install dependencies with build scripts enabled for critical packages
RUN pnpm install --unsafe-perm

# Approve specific build scripts for required dependencies
RUN pnpm approve-builds @clerk/shared @prisma/client @prisma/engines @sentry/cli bun esbuild prisma sharp
>>>>>>> 6b17b8b9
<|MERGE_RESOLUTION|>--- conflicted
+++ resolved
@@ -9,21 +9,4 @@
 COPY prisma ./prisma
 
 RUN apk add --no-cache libc6-compat
-<<<<<<< HEAD
 RUN npm install -g bun && bun install
-=======
-
-# Use npm to install pnpm instead of corepack to avoid signature verification issues
-RUN npm install -g pnpm
-
-# Create .npmrc file to enable necessary build scripts
-RUN echo "enable-pre-post-scripts=true" > .npmrc && \
-    echo "auto-install-peers=true" >> .npmrc && \
-    echo "strict-peer-dependencies=false" >> .npmrc
-
-# Install dependencies with build scripts enabled for critical packages
-RUN pnpm install --unsafe-perm
-
-# Approve specific build scripts for required dependencies
-RUN pnpm approve-builds @clerk/shared @prisma/client @prisma/engines @sentry/cli bun esbuild prisma sharp
->>>>>>> 6b17b8b9
