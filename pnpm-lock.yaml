--- conflicted
+++ resolved
@@ -46,32 +46,22 @@
         version: 1.1.4(@types/react-dom@19.0.3(@types/react@19.0.7))(@types/react@19.0.7)(react-dom@19.0.0(react@19.0.0))(react@19.0.0)
       '@radix-ui/react-dropdown-menu':
         specifier: ^2.1.4
-<<<<<<< HEAD
-        version: 2.1.4(@types/react-dom@19.0.2(@types/react@19.0.2))(@types/react@19.0.2)(react-dom@19.0.0(react@19.0.0))(react@19.0.0)
-      '@radix-ui/react-label':
-        specifier: ^2.1.1
-        version: 2.1.1(@types/react-dom@19.0.2(@types/react@19.0.2))(@types/react@19.0.2)(react-dom@19.0.0(react@19.0.0))(react@19.0.0)
-      '@radix-ui/react-radio-group':
-        specifier: ^1.2.2
-        version: 1.2.2(@types/react-dom@19.0.2(@types/react@19.0.2))(@types/react@19.0.2)(react-dom@19.0.0(react@19.0.0))(react@19.0.0)
-      '@radix-ui/react-scroll-area':
-        specifier: ^1.2.2
-        version: 1.2.2(@types/react-dom@19.0.2(@types/react@19.0.2))(@types/react@19.0.2)(react-dom@19.0.0(react@19.0.0))(react@19.0.0)
-      '@radix-ui/react-select':
-        specifier: ^2.1.4
-        version: 2.1.4(@types/react-dom@19.0.2(@types/react@19.0.2))(@types/react@19.0.2)(react-dom@19.0.0(react@19.0.0))(react@19.0.0)
-      '@radix-ui/react-separator':
-        specifier: ^1.1.1
-        version: 1.1.1(@types/react-dom@19.0.2(@types/react@19.0.2))(@types/react@19.0.2)(react-dom@19.0.0(react@19.0.0))(react@19.0.0)
-=======
         version: 2.1.4(@types/react-dom@19.0.3(@types/react@19.0.7))(@types/react@19.0.7)(react-dom@19.0.0(react@19.0.0))(react@19.0.0)
       '@radix-ui/react-label':
         specifier: ^2.1.1
         version: 2.1.1(@types/react-dom@19.0.3(@types/react@19.0.7))(@types/react@19.0.7)(react-dom@19.0.0(react@19.0.0))(react@19.0.0)
+      '@radix-ui/react-radio-group':
+        specifier: ^1.2.2
+        version: 1.2.2(@types/react-dom@19.0.3(@types/react@19.0.7))(@types/react@19.0.7)(react-dom@19.0.0(react@19.0.0))(react@19.0.0)
       '@radix-ui/react-scroll-area':
         specifier: ^1.2.2
         version: 1.2.2(@types/react-dom@19.0.3(@types/react@19.0.7))(@types/react@19.0.7)(react-dom@19.0.0(react@19.0.0))(react@19.0.0)
->>>>>>> a7c6c76f
+      '@radix-ui/react-select':
+        specifier: ^2.1.4
+        version: 2.1.4(@types/react-dom@19.0.3(@types/react@19.0.7))(@types/react@19.0.7)(react-dom@19.0.0(react@19.0.0))(react@19.0.0)
+      '@radix-ui/react-separator':
+        specifier: ^1.1.1
+        version: 1.1.1(@types/react-dom@19.0.3(@types/react@19.0.7))(@types/react@19.0.7)(react-dom@19.0.0(react@19.0.0))(react@19.0.0)
       '@radix-ui/react-slot':
         specifier: ^1.1.1
         version: 1.1.1(@types/react@19.0.7)(react@19.0.0)
@@ -111,9 +101,6 @@
       lucide-react:
         specifier: ^0.469.0
         version: 0.469.0(react@19.0.0)
-      merchtrack:
-        specifier: 'link:'
-        version: 'link:'
       next:
         specifier: 15.1.4
         version: 15.1.4(@babel/core@7.26.0)(@opentelemetry/api@1.9.0)(react-dom@19.0.0(react@19.0.0))(react@19.0.0)
@@ -146,7 +133,7 @@
         version: 2.6.0
       tailwindcss-animate:
         specifier: ^1.0.7
-        version: 1.0.7(tailwindcss@3.4.17(ts-node@10.9.2(@types/node@22.10.3)(typescript@5.7.2)))
+        version: 1.0.7(tailwindcss@3.4.17)
       zod:
         specifier: ^3.24.1
         version: 3.24.1
@@ -173,19 +160,19 @@
         specifier: ^9.4.0
         version: 9.4.0
       '@next/eslint-plugin-next':
-        specifier: ^15.1.5
+        specifier: ^15.1.4
         version: 15.1.5
       '@tanstack/eslint-plugin-query':
-        specifier: ^5.64.2
+        specifier: ^5.62.16
         version: 5.64.2(eslint@9.18.0(jiti@2.4.2))(typescript@5.7.3)
       '@types/node':
-        specifier: ^22.10.7
+        specifier: ^22
         version: 22.10.7
       '@types/react':
-        specifier: ^19.0.7
+        specifier: ^19
         version: 19.0.7
       '@types/react-dom':
-        specifier: ^19.0.3
+        specifier: ^19
         version: 19.0.3(@types/react@19.0.7)
       dotenv:
         specifier: ^16.4.7
@@ -206,13 +193,8 @@
         specifier: ^7.37.4
         version: 7.37.4(eslint@9.18.0(jiti@2.4.2))
       eslint-plugin-tailwindcss:
-<<<<<<< HEAD
-        specifier: ^3.17.5
-        version: 3.18.0(tailwindcss@3.4.17(ts-node@10.9.2(@types/node@22.10.3)(typescript@5.7.2)))
-=======
         specifier: ^3.18.0
         version: 3.18.0(tailwindcss@3.4.17)
->>>>>>> a7c6c76f
       globals:
         specifier: ^15.14.0
         version: 15.14.0
@@ -232,21 +214,16 @@
         specifier: ^1.1.2
         version: 1.1.2(typescript@5.7.3)
       tailwindcss:
-<<<<<<< HEAD
         specifier: ^3.4.1
-        version: 3.4.17(ts-node@10.9.2(@types/node@22.10.3)(typescript@5.7.2))
+        version: 3.4.17
       tsx:
         specifier: ^4.19.2
         version: 4.19.2
-=======
-        specifier: ^3.4.17
-        version: 3.4.17
->>>>>>> a7c6c76f
       typescript:
-        specifier: ^5.7.3
+        specifier: ^5
         version: 5.7.3
       typescript-eslint:
-        specifier: ^8.21.0
+        specifier: ^8.20.0
         version: 8.21.0(eslint@9.18.0(jiti@2.4.2))(typescript@5.7.3)
 
 packages:
@@ -470,10 +447,6 @@
     resolution: {integrity: sha512-DSHae2obMSMkAtTBSOulg5X7/z+rGLxcXQIkg3OmWvY6wifojge5uVMydfhUvs7yQj+V7jNmRZ2Xzl8GJyqRgg==}
     engines: {node: '>=v18'}
 
-  '@cspotcode/source-map-support@0.8.1':
-    resolution: {integrity: sha512-IchNf6dN4tHoMFIn/7OE8LWZ19Y6q/67Bmf6vnGREv8RSbBVb9LPJxEcnwrcwX6ixSvaiGoomAUvu4YSxXrVgw==}
-    engines: {node: '>=12'}
-
   '@datadog/browser-core@5.35.0':
     resolution: {integrity: sha512-m4KxWufXsQ7nFiMumMZjlub4jJdvXQXrQcTR6Dg2MFER82rIl3npPfups3n4RaAbekFYtgKpo/JMnaxZJSq96g==}
 
@@ -858,9 +831,6 @@
 
   '@jridgewell/trace-mapping@0.3.25':
     resolution: {integrity: sha512-vNk6aEwybGtawWmy/PzwnGDOjCkLWSD2wqvjGGAgOAwCGWySYXfYoxt00IJkTF+8Lb57DwOb3Aa0o9CApepiYQ==}
-
-  '@jridgewell/trace-mapping@0.3.9':
-    resolution: {integrity: sha512-3Belt6tdc8bPgAtbcmdtNJlirVoTmEb5e2gC94PnkwEW9jI6CAHUeoG85tjWP5WquqfavoMtMwiG4P926ZKKuQ==}
 
   '@next/env@15.1.4':
     resolution: {integrity: sha512-2fZ5YZjedi5AGaeoaC0B20zGntEHRhi2SdWcu61i48BllODcAmmtj8n7YarSPt4DaTsJaBFdxQAVEVzgmx2Zpw==}
@@ -1836,18 +1806,6 @@
     peerDependencies:
       react: ^18 || ^19
 
-  '@tsconfig/node10@1.0.11':
-    resolution: {integrity: sha512-DcRjDCujK/kCk/cUe8Xz8ZSpm8mS3mNNpta+jGCA6USEDfktlNvm1+IuZ9eTcDbNk41BHwpHHeW+N1lKCz4zOw==}
-
-  '@tsconfig/node12@1.0.11':
-    resolution: {integrity: sha512-cqefuRsh12pWyGsIoBKJA9luFu3mRxCA+ORZvA4ktLSzIuCUtWVxGIuXigEwO5/ywWFMZ2QEGKWvkZG1zDMTag==}
-
-  '@tsconfig/node14@1.0.3':
-    resolution: {integrity: sha512-ysT8mhdixWK6Hw3i1V2AeRqZ5WfXg1G43mqoYlM2nc6388Fq5jcXyr5mRsqViLx/GJYdoL0bfXD8nmF+Zn/Iow==}
-
-  '@tsconfig/node16@1.0.4':
-    resolution: {integrity: sha512-vxhUy4J8lyeyinH7Azl1pdd43GJhZH/tP2weN8TntQblOY+A0XbT8DJk1/oCPuOOyg/Ja757rG0CgHcWC8OfMA==}
-
   '@types/connect@3.4.36':
     resolution: {integrity: sha512-P63Zd/JUGq+PdrM1lv0Wv5SBYeA2+CORvbrXbngriYY0jzLUWfQMQQxOhjONEz/wlHOAxOdY7CY65rgQdTjq2w==}
 
@@ -2023,10 +1981,6 @@
     peerDependencies:
       acorn: ^6.0.0 || ^7.0.0 || ^8.0.0
 
-  acorn-walk@8.3.4:
-    resolution: {integrity: sha512-ueEepnujpqee2o5aIYnvHU6C0A42MNdsIDeqy5BydrkuC5R1ZuUFnm27EeFJGoEHJQgn3uleRvmTXaJgfXbt4g==}
-    engines: {node: '>=0.4.0'}
-
   acorn@8.14.0:
     resolution: {integrity: sha512-cl669nCJTZBsL97OF4kUQm5g5hC2uihk0NxY3WENAC0TYdILVkAyHymAntgxGkl7K+t0cXIrH5siy5S4XkFycA==}
     engines: {node: '>=0.4.0'}
@@ -2107,9 +2061,6 @@
     resolution: {integrity: sha512-KMReFUr0B4t+D+OBkjR3KYqvocp2XaSzO55UcB6mgQMd3KbcE+mWTyvVV7D/zsdEbNnV6acZUutkiHQXvTr1Rw==}
     engines: {node: '>= 8'}
 
-  arg@4.1.3:
-    resolution: {integrity: sha512-58S9QDqG0Xx27YwPSt9fJxivjYl432YCwfDMfZ+71RAqUrZef7LrKQZ3LHLOwCS4FLNBplP533Zx895SeOCHvA==}
-
   arg@5.0.2:
     resolution: {integrity: sha512-PYjyFOLKQ9y57JvQ6QLo8dAgNqswh8M1RMJYdQduT6xbWSgK36P/Z/v+p888pM69jMMfS8Xd8F6I1kQ/I9HUGg==}
 
@@ -2432,9 +2383,6 @@
       typescript:
         optional: true
 
-  create-require@1.1.1:
-    resolution: {integrity: sha512-dcKFX3jn0MpIaXjisoRvexIJVEKzaq7z2rZKxf+MSr9TkdmHmsU4m2lcLojrj/FHl8mk5VxMmYA+ftRkP/3oKQ==}
-
   cross-spawn@7.0.6:
     resolution: {integrity: sha512-uV2QOWP2nWzsy2aMp8aRibhi9dlzF5Hgh5SHaB9OiTGEyDTiJJyx0uy51QXdyWbtAHNua4XJzUKca3OzKUd3vA==}
     engines: {node: '>= 8'}
@@ -2524,10 +2472,6 @@
 
   didyoumean@1.2.2:
     resolution: {integrity: sha512-gxtyfqMg7GKyhQmb056K7M3xszy/myH8w+B4RT+QXBQsvAOdc3XymqDDPHx1BgPgsdAA5SIifona89YtRATDzw==}
-
-  diff@4.0.2:
-    resolution: {integrity: sha512-58lmxKSA4BNyLz+HHMUzlOEpg09FV+ev6ZMe3vJihgdxzgcwZ8VoEEPmALCZG9LmqfVoNMMKpttIYTVG6uDY7A==}
-    engines: {node: '>=0.3.1'}
 
   dlv@1.1.3:
     resolution: {integrity: sha512-+HlytyjlPKnIG8XuRG8WvmBP8xs8P71y+SKKS6ZXWoEgLuePxtDoUEiH7WkdePWrQ5JBpE6aoVqfZfJUQkjXwA==}
@@ -3437,9 +3381,6 @@
 
   magicast@0.2.11:
     resolution: {integrity: sha512-6saXbRDA1HMkqbsvHOU6HBjCVgZT460qheRkLhJQHWAbhXoWESI3Kn/dGGXyKs15FFKR85jsUqFx2sMK0wy/5g==}
-
-  make-error@1.3.6:
-    resolution: {integrity: sha512-s8UhlNe7vPKomQhC1qFelMokr/Sc3AgNbso3n74mVPA5LTZwkB9NlXf4XPamLxJE8h0gh73rM94xvwRT2CVInw==}
 
   map-obj@4.3.0:
     resolution: {integrity: sha512-hdN1wVrZbb29eBGiGjJbeP8JbKjq1urkHJ/LIP/NY48MZ1QVXUsQBV1G1zvYFHn1XE06cwjBsOI2K3Ulnj1YXQ==}
@@ -4380,20 +4321,6 @@
   ts-interface-checker@0.1.13:
     resolution: {integrity: sha512-Y/arvbn+rrz3JCKl9C4kVNfTfSm2/mEp5FSz5EsZSANGPSlQrpRI5M4PKF+mJnE52jOO90PnPSc3Ur3bTQw0gA==}
 
-  ts-node@10.9.2:
-    resolution: {integrity: sha512-f0FFpIdcHgn8zcPSbf1dRevwt047YMnaiJM3u2w2RewrB+fob/zePZcrOyQoLMMO7aBIddLcQIEK5dYjkLnGrQ==}
-    hasBin: true
-    peerDependencies:
-      '@swc/core': '>=1.2.50'
-      '@swc/wasm': '>=1.2.50'
-      '@types/node': '*'
-      typescript: '>=2.7'
-    peerDependenciesMeta:
-      '@swc/core':
-        optional: true
-      '@swc/wasm':
-        optional: true
-
   tsconfig-paths@3.15.0:
     resolution: {integrity: sha512-2Ac2RgzDe/cn48GvOe3M+o82pEFewD3UPbyoUHHdKasHwJKjds4fLXWf/Ux5kATBKN20oaFGu+jbElp1pos0mg==}
 
@@ -4526,9 +4453,6 @@
     resolution: {integrity: sha512-b+1eJOlsR9K8HJpow9Ok3fiWOWSIcIzXodvv0rQjVoOVNpWMpxf1wZNpt4y9h10odCNrqnYp1OBzRktckBe3sA==}
     hasBin: true
 
-  v8-compile-cache-lib@3.0.1:
-    resolution: {integrity: sha512-wa7YjyUGfNZngI/vtK0UHAN+lgDCxBPCylVXGp0zu59Fz5aiGtNXaq3DhIov063MorB+VfufLh3JlF2KdTK3xg==}
-
   watchpack@2.4.2:
     resolution: {integrity: sha512-TnbFSbcOCcDgjZ4piURLCbJ3nJhznVh9kw6F6iokjiFPl8ONxe9A6nMDVXDiNbrSfLILs6vB07F7wLBrwPYzJw==}
     engines: {node: '>=10.13.0'}
@@ -4655,10 +4579,6 @@
   yargs@17.7.2:
     resolution: {integrity: sha512-7dSzzRQ++CKnNI/krKnYRV7JKKPUXMEh61soaHKg9mrWEhzFWhFnxPxGl+69cD1Ou63C13NUPCnmIcrvqCuM6w==}
     engines: {node: '>=12'}
-
-  yn@3.1.1:
-    resolution: {integrity: sha512-Ux4ygGWsu2c7isFWe8Yu1YluJmqVhxqK2cLXNQA5AcC3QfbGNpM7fu0Y8b/z16pXLnFxZYvWhd3fhBY9DLmC6Q==}
-    engines: {node: '>=6'}
 
   yocto-queue@0.1.0:
     resolution: {integrity: sha512-rVksvsnNCdJ/ohGc6xgPwyN8eheCxsiLM8mxuE/t/mOVqJewPuO1miLpTHQiRgTKCLexL4MeAFVagts7HmNZ2Q==}
@@ -5025,11 +4945,6 @@
       '@types/conventional-commits-parser': 5.0.1
       chalk: 5.4.1
 
-  '@cspotcode/source-map-support@0.8.1':
-    dependencies:
-      '@jridgewell/trace-mapping': 0.3.9
-    optional: true
-
   '@datadog/browser-core@5.35.0': {}
 
   '@datadog/browser-rum-core@5.35.0':
@@ -5311,12 +5226,6 @@
     dependencies:
       '@jridgewell/resolve-uri': 3.1.2
       '@jridgewell/sourcemap-codec': 1.5.0
-
-  '@jridgewell/trace-mapping@0.3.9':
-    dependencies:
-      '@jridgewell/resolve-uri': 3.1.2
-      '@jridgewell/sourcemap-codec': 1.5.0
-    optional: true
 
   '@next/env@15.1.4': {}
 
@@ -5958,29 +5867,25 @@
       '@types/react': 19.0.7
       '@types/react-dom': 19.0.3(@types/react@19.0.7)
 
-<<<<<<< HEAD
-  '@radix-ui/react-radio-group@1.2.2(@types/react-dom@19.0.2(@types/react@19.0.2))(@types/react@19.0.2)(react-dom@19.0.0(react@19.0.0))(react@19.0.0)':
+  '@radix-ui/react-radio-group@1.2.2(@types/react-dom@19.0.3(@types/react@19.0.7))(@types/react@19.0.7)(react-dom@19.0.0(react@19.0.0))(react@19.0.0)':
     dependencies:
       '@radix-ui/primitive': 1.1.1
-      '@radix-ui/react-compose-refs': 1.1.1(@types/react@19.0.2)(react@19.0.0)
-      '@radix-ui/react-context': 1.1.1(@types/react@19.0.2)(react@19.0.0)
-      '@radix-ui/react-direction': 1.1.0(@types/react@19.0.2)(react@19.0.0)
-      '@radix-ui/react-presence': 1.1.2(@types/react-dom@19.0.2(@types/react@19.0.2))(@types/react@19.0.2)(react-dom@19.0.0(react@19.0.0))(react@19.0.0)
-      '@radix-ui/react-primitive': 2.0.1(@types/react-dom@19.0.2(@types/react@19.0.2))(@types/react@19.0.2)(react-dom@19.0.0(react@19.0.0))(react@19.0.0)
-      '@radix-ui/react-roving-focus': 1.1.1(@types/react-dom@19.0.2(@types/react@19.0.2))(@types/react@19.0.2)(react-dom@19.0.0(react@19.0.0))(react@19.0.0)
-      '@radix-ui/react-use-controllable-state': 1.1.0(@types/react@19.0.2)(react@19.0.0)
-      '@radix-ui/react-use-previous': 1.1.0(@types/react@19.0.2)(react@19.0.0)
-      '@radix-ui/react-use-size': 1.1.0(@types/react@19.0.2)(react@19.0.0)
+      '@radix-ui/react-compose-refs': 1.1.1(@types/react@19.0.7)(react@19.0.0)
+      '@radix-ui/react-context': 1.1.1(@types/react@19.0.7)(react@19.0.0)
+      '@radix-ui/react-direction': 1.1.0(@types/react@19.0.7)(react@19.0.0)
+      '@radix-ui/react-presence': 1.1.2(@types/react-dom@19.0.3(@types/react@19.0.7))(@types/react@19.0.7)(react-dom@19.0.0(react@19.0.0))(react@19.0.0)
+      '@radix-ui/react-primitive': 2.0.1(@types/react-dom@19.0.3(@types/react@19.0.7))(@types/react@19.0.7)(react-dom@19.0.0(react@19.0.0))(react@19.0.0)
+      '@radix-ui/react-roving-focus': 1.1.1(@types/react-dom@19.0.3(@types/react@19.0.7))(@types/react@19.0.7)(react-dom@19.0.0(react@19.0.0))(react@19.0.0)
+      '@radix-ui/react-use-controllable-state': 1.1.0(@types/react@19.0.7)(react@19.0.0)
+      '@radix-ui/react-use-previous': 1.1.0(@types/react@19.0.7)(react@19.0.0)
+      '@radix-ui/react-use-size': 1.1.0(@types/react@19.0.7)(react@19.0.0)
       react: 19.0.0
       react-dom: 19.0.0(react@19.0.0)
     optionalDependencies:
-      '@types/react': 19.0.2
-      '@types/react-dom': 19.0.2(@types/react@19.0.2)
-
-  '@radix-ui/react-roving-focus@1.1.1(@types/react-dom@19.0.2(@types/react@19.0.2))(@types/react@19.0.2)(react-dom@19.0.0(react@19.0.0))(react@19.0.0)':
-=======
+      '@types/react': 19.0.7
+      '@types/react-dom': 19.0.3(@types/react@19.0.7)
+
   '@radix-ui/react-roving-focus@1.1.1(@types/react-dom@19.0.3(@types/react@19.0.7))(@types/react@19.0.7)(react-dom@19.0.0(react@19.0.0))(react@19.0.0)':
->>>>>>> a7c6c76f
     dependencies:
       '@radix-ui/primitive': 1.1.1
       '@radix-ui/react-collection': 1.1.1(@types/react-dom@19.0.3(@types/react@19.0.7))(@types/react@19.0.7)(react-dom@19.0.0(react@19.0.0))(react@19.0.0)
@@ -6014,49 +5919,45 @@
       '@types/react': 19.0.7
       '@types/react-dom': 19.0.3(@types/react@19.0.7)
 
-<<<<<<< HEAD
-  '@radix-ui/react-select@2.1.4(@types/react-dom@19.0.2(@types/react@19.0.2))(@types/react@19.0.2)(react-dom@19.0.0(react@19.0.0))(react@19.0.0)':
+  '@radix-ui/react-select@2.1.4(@types/react-dom@19.0.3(@types/react@19.0.7))(@types/react@19.0.7)(react-dom@19.0.0(react@19.0.0))(react@19.0.0)':
     dependencies:
       '@radix-ui/number': 1.1.0
       '@radix-ui/primitive': 1.1.1
-      '@radix-ui/react-collection': 1.1.1(@types/react-dom@19.0.2(@types/react@19.0.2))(@types/react@19.0.2)(react-dom@19.0.0(react@19.0.0))(react@19.0.0)
-      '@radix-ui/react-compose-refs': 1.1.1(@types/react@19.0.2)(react@19.0.0)
-      '@radix-ui/react-context': 1.1.1(@types/react@19.0.2)(react@19.0.0)
-      '@radix-ui/react-direction': 1.1.0(@types/react@19.0.2)(react@19.0.0)
-      '@radix-ui/react-dismissable-layer': 1.1.3(@types/react-dom@19.0.2(@types/react@19.0.2))(@types/react@19.0.2)(react-dom@19.0.0(react@19.0.0))(react@19.0.0)
-      '@radix-ui/react-focus-guards': 1.1.1(@types/react@19.0.2)(react@19.0.0)
-      '@radix-ui/react-focus-scope': 1.1.1(@types/react-dom@19.0.2(@types/react@19.0.2))(@types/react@19.0.2)(react-dom@19.0.0(react@19.0.0))(react@19.0.0)
-      '@radix-ui/react-id': 1.1.0(@types/react@19.0.2)(react@19.0.0)
-      '@radix-ui/react-popper': 1.2.1(@types/react-dom@19.0.2(@types/react@19.0.2))(@types/react@19.0.2)(react-dom@19.0.0(react@19.0.0))(react@19.0.0)
-      '@radix-ui/react-portal': 1.1.3(@types/react-dom@19.0.2(@types/react@19.0.2))(@types/react@19.0.2)(react-dom@19.0.0(react@19.0.0))(react@19.0.0)
-      '@radix-ui/react-primitive': 2.0.1(@types/react-dom@19.0.2(@types/react@19.0.2))(@types/react@19.0.2)(react-dom@19.0.0(react@19.0.0))(react@19.0.0)
-      '@radix-ui/react-slot': 1.1.1(@types/react@19.0.2)(react@19.0.0)
-      '@radix-ui/react-use-callback-ref': 1.1.0(@types/react@19.0.2)(react@19.0.0)
-      '@radix-ui/react-use-controllable-state': 1.1.0(@types/react@19.0.2)(react@19.0.0)
-      '@radix-ui/react-use-layout-effect': 1.1.0(@types/react@19.0.2)(react@19.0.0)
-      '@radix-ui/react-use-previous': 1.1.0(@types/react@19.0.2)(react@19.0.0)
-      '@radix-ui/react-visually-hidden': 1.1.1(@types/react-dom@19.0.2(@types/react@19.0.2))(@types/react@19.0.2)(react-dom@19.0.0(react@19.0.0))(react@19.0.0)
+      '@radix-ui/react-collection': 1.1.1(@types/react-dom@19.0.3(@types/react@19.0.7))(@types/react@19.0.7)(react-dom@19.0.0(react@19.0.0))(react@19.0.0)
+      '@radix-ui/react-compose-refs': 1.1.1(@types/react@19.0.7)(react@19.0.0)
+      '@radix-ui/react-context': 1.1.1(@types/react@19.0.7)(react@19.0.0)
+      '@radix-ui/react-direction': 1.1.0(@types/react@19.0.7)(react@19.0.0)
+      '@radix-ui/react-dismissable-layer': 1.1.3(@types/react-dom@19.0.3(@types/react@19.0.7))(@types/react@19.0.7)(react-dom@19.0.0(react@19.0.0))(react@19.0.0)
+      '@radix-ui/react-focus-guards': 1.1.1(@types/react@19.0.7)(react@19.0.0)
+      '@radix-ui/react-focus-scope': 1.1.1(@types/react-dom@19.0.3(@types/react@19.0.7))(@types/react@19.0.7)(react-dom@19.0.0(react@19.0.0))(react@19.0.0)
+      '@radix-ui/react-id': 1.1.0(@types/react@19.0.7)(react@19.0.0)
+      '@radix-ui/react-popper': 1.2.1(@types/react-dom@19.0.3(@types/react@19.0.7))(@types/react@19.0.7)(react-dom@19.0.0(react@19.0.0))(react@19.0.0)
+      '@radix-ui/react-portal': 1.1.3(@types/react-dom@19.0.3(@types/react@19.0.7))(@types/react@19.0.7)(react-dom@19.0.0(react@19.0.0))(react@19.0.0)
+      '@radix-ui/react-primitive': 2.0.1(@types/react-dom@19.0.3(@types/react@19.0.7))(@types/react@19.0.7)(react-dom@19.0.0(react@19.0.0))(react@19.0.0)
+      '@radix-ui/react-slot': 1.1.1(@types/react@19.0.7)(react@19.0.0)
+      '@radix-ui/react-use-callback-ref': 1.1.0(@types/react@19.0.7)(react@19.0.0)
+      '@radix-ui/react-use-controllable-state': 1.1.0(@types/react@19.0.7)(react@19.0.0)
+      '@radix-ui/react-use-layout-effect': 1.1.0(@types/react@19.0.7)(react@19.0.0)
+      '@radix-ui/react-use-previous': 1.1.0(@types/react@19.0.7)(react@19.0.0)
+      '@radix-ui/react-visually-hidden': 1.1.1(@types/react-dom@19.0.3(@types/react@19.0.7))(@types/react@19.0.7)(react-dom@19.0.0(react@19.0.0))(react@19.0.0)
       aria-hidden: 1.2.4
       react: 19.0.0
       react-dom: 19.0.0(react@19.0.0)
-      react-remove-scroll: 2.6.2(@types/react@19.0.2)(react@19.0.0)
+      react-remove-scroll: 2.6.2(@types/react@19.0.7)(react@19.0.0)
     optionalDependencies:
-      '@types/react': 19.0.2
-      '@types/react-dom': 19.0.2(@types/react@19.0.2)
-
-  '@radix-ui/react-separator@1.1.1(@types/react-dom@19.0.2(@types/react@19.0.2))(@types/react@19.0.2)(react-dom@19.0.0(react@19.0.0))(react@19.0.0)':
-    dependencies:
-      '@radix-ui/react-primitive': 2.0.1(@types/react-dom@19.0.2(@types/react@19.0.2))(@types/react@19.0.2)(react-dom@19.0.0(react@19.0.0))(react@19.0.0)
+      '@types/react': 19.0.7
+      '@types/react-dom': 19.0.3(@types/react@19.0.7)
+
+  '@radix-ui/react-separator@1.1.1(@types/react-dom@19.0.3(@types/react@19.0.7))(@types/react@19.0.7)(react-dom@19.0.0(react@19.0.0))(react@19.0.0)':
+    dependencies:
+      '@radix-ui/react-primitive': 2.0.1(@types/react-dom@19.0.3(@types/react@19.0.7))(@types/react@19.0.7)(react-dom@19.0.0(react@19.0.0))(react@19.0.0)
       react: 19.0.0
       react-dom: 19.0.0(react@19.0.0)
     optionalDependencies:
-      '@types/react': 19.0.2
-      '@types/react-dom': 19.0.2(@types/react@19.0.2)
-
-  '@radix-ui/react-slot@1.1.1(@types/react@19.0.2)(react@19.0.0)':
-=======
+      '@types/react': 19.0.7
+      '@types/react-dom': 19.0.3(@types/react@19.0.7)
+
   '@radix-ui/react-slot@1.1.1(@types/react@19.0.7)(react@19.0.0)':
->>>>>>> a7c6c76f
     dependencies:
       '@radix-ui/react-compose-refs': 1.1.1(@types/react@19.0.7)(react@19.0.0)
       react: 19.0.0
@@ -6153,15 +6054,6 @@
     optionalDependencies:
       '@types/react': 19.0.7
       '@types/react-dom': 19.0.3(@types/react@19.0.7)
-
-  '@radix-ui/react-visually-hidden@1.1.1(@types/react-dom@19.0.2(@types/react@19.0.2))(@types/react@19.0.2)(react-dom@19.0.0(react@19.0.0))(react@19.0.0)':
-    dependencies:
-      '@radix-ui/react-primitive': 2.0.1(@types/react-dom@19.0.2(@types/react@19.0.2))(@types/react@19.0.2)(react-dom@19.0.0(react@19.0.0))(react@19.0.0)
-      react: 19.0.0
-      react-dom: 19.0.0(react@19.0.0)
-    optionalDependencies:
-      '@types/react': 19.0.2
-      '@types/react-dom': 19.0.2(@types/react@19.0.2)
 
   '@radix-ui/rect@1.1.0': {}
 
@@ -6470,18 +6362,6 @@
       '@tanstack/query-core': 5.64.2
       react: 19.0.0
 
-  '@tsconfig/node10@1.0.11':
-    optional: true
-
-  '@tsconfig/node12@1.0.11':
-    optional: true
-
-  '@tsconfig/node14@1.0.3':
-    optional: true
-
-  '@tsconfig/node16@1.0.4':
-    optional: true
-
   '@types/connect@3.4.36':
     dependencies:
       '@types/node': 22.10.7
@@ -6722,11 +6602,6 @@
     dependencies:
       acorn: 8.14.0
 
-  acorn-walk@8.3.4:
-    dependencies:
-      acorn: 8.14.0
-    optional: true
-
   acorn@8.14.0: {}
 
   agent-base@6.0.2:
@@ -6796,9 +6671,6 @@
     dependencies:
       normalize-path: 3.0.0
       picomatch: 2.3.1
-
-  arg@4.1.3:
-    optional: true
 
   arg@5.0.2: {}
 
@@ -7151,9 +7023,6 @@
     optionalDependencies:
       typescript: 5.7.3
 
-  create-require@1.1.1:
-    optional: true
-
   cross-spawn@7.0.6:
     dependencies:
       path-key: 3.1.1
@@ -7228,9 +7097,6 @@
   detect-node-es@1.1.0: {}
 
   didyoumean@1.2.2: {}
-
-  diff@4.0.2:
-    optional: true
 
   dlv@1.1.3: {}
 
@@ -7542,17 +7408,11 @@
       string.prototype.matchall: 4.0.12
       string.prototype.repeat: 1.0.0
 
-  eslint-plugin-tailwindcss@3.18.0(tailwindcss@3.4.17(ts-node@10.9.2(@types/node@22.10.3)(typescript@5.7.2))):
-    dependencies:
-<<<<<<< HEAD
-      fast-glob: 3.3.2
-      postcss: 8.4.49
-      tailwindcss: 3.4.17(ts-node@10.9.2(@types/node@22.10.3)(typescript@5.7.2))
-=======
+  eslint-plugin-tailwindcss@3.18.0(tailwindcss@3.4.17):
+    dependencies:
       fast-glob: 3.3.3
       postcss: 8.5.1
       tailwindcss: 3.4.17
->>>>>>> a7c6c76f
 
   eslint-scope@5.1.1:
     dependencies:
@@ -8316,9 +8176,6 @@
       '@babel/types': 7.26.5
       recast: 0.23.9
 
-  make-error@1.3.6:
-    optional: true
-
   map-obj@4.3.0: {}
 
   math-intrinsics@1.1.0: {}
@@ -8632,21 +8489,12 @@
       camelcase-css: 2.0.1
       postcss: 8.5.1
 
-<<<<<<< HEAD
-  postcss-load-config@4.0.2(postcss@8.4.49)(ts-node@10.9.2(@types/node@22.10.3)(typescript@5.7.2)):
-=======
   postcss-load-config@4.0.2(postcss@8.5.1):
->>>>>>> a7c6c76f
     dependencies:
       lilconfig: 3.1.3
       yaml: 2.7.0
     optionalDependencies:
-<<<<<<< HEAD
-      postcss: 8.4.49
-      ts-node: 10.9.2(@types/node@22.10.3)(typescript@5.7.2)
-=======
       postcss: 8.5.1
->>>>>>> a7c6c76f
 
   postcss-nested@6.2.0(postcss@8.5.1):
     dependencies:
@@ -9226,11 +9074,11 @@
 
   tailwind-merge@2.6.0: {}
 
-  tailwindcss-animate@1.0.7(tailwindcss@3.4.17(ts-node@10.9.2(@types/node@22.10.3)(typescript@5.7.2))):
-    dependencies:
-      tailwindcss: 3.4.17(ts-node@10.9.2(@types/node@22.10.3)(typescript@5.7.2))
-
-  tailwindcss@3.4.17(ts-node@10.9.2(@types/node@22.10.3)(typescript@5.7.2)):
+  tailwindcss-animate@1.0.7(tailwindcss@3.4.17):
+    dependencies:
+      tailwindcss: 3.4.17
+
+  tailwindcss@3.4.17:
     dependencies:
       '@alloc/quick-lru': 5.2.0
       arg: 5.0.2
@@ -9246,19 +9094,11 @@
       normalize-path: 3.0.0
       object-hash: 3.0.0
       picocolors: 1.1.1
-<<<<<<< HEAD
-      postcss: 8.4.49
-      postcss-import: 15.1.0(postcss@8.4.49)
-      postcss-js: 4.0.1(postcss@8.4.49)
-      postcss-load-config: 4.0.2(postcss@8.4.49)(ts-node@10.9.2(@types/node@22.10.3)(typescript@5.7.2))
-      postcss-nested: 6.2.0(postcss@8.4.49)
-=======
       postcss: 8.5.1
       postcss-import: 15.1.0(postcss@8.5.1)
       postcss-js: 4.0.1(postcss@8.5.1)
       postcss-load-config: 4.0.2(postcss@8.5.1)
       postcss-nested: 6.2.0(postcss@8.5.1)
->>>>>>> a7c6c76f
       postcss-selector-parser: 6.1.2
       resolve: 1.22.10
       sucrase: 3.35.0
@@ -9315,25 +9155,6 @@
 
   ts-interface-checker@0.1.13: {}
 
-  ts-node@10.9.2(@types/node@22.10.3)(typescript@5.7.2):
-    dependencies:
-      '@cspotcode/source-map-support': 0.8.1
-      '@tsconfig/node10': 1.0.11
-      '@tsconfig/node12': 1.0.11
-      '@tsconfig/node14': 1.0.3
-      '@tsconfig/node16': 1.0.4
-      '@types/node': 22.10.3
-      acorn: 8.14.0
-      acorn-walk: 8.3.4
-      arg: 4.1.3
-      create-require: 1.1.1
-      diff: 4.0.2
-      make-error: 1.3.6
-      typescript: 5.7.2
-      v8-compile-cache-lib: 3.0.1
-      yn: 3.1.1
-    optional: true
-
   tsconfig-paths@3.15.0:
     dependencies:
       '@types/json5': 0.0.29
@@ -9350,7 +9171,7 @@
   tsx@4.19.2:
     dependencies:
       esbuild: 0.23.1
-      get-tsconfig: 4.8.1
+      get-tsconfig: 4.9.0
     optionalDependencies:
       fsevents: 2.3.3
 
@@ -9471,9 +9292,6 @@
   uuid@7.0.3: {}
 
   uuid@9.0.1: {}
-
-  v8-compile-cache-lib@3.0.1:
-    optional: true
 
   watchpack@2.4.2:
     dependencies:
@@ -9644,9 +9462,6 @@
       y18n: 5.0.8
       yargs-parser: 21.1.1
 
-  yn@3.1.1:
-    optional: true
-
   yocto-queue@0.1.0: {}
 
   yocto-queue@1.1.1: {}
