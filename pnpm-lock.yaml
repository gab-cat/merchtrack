--- conflicted
+++ resolved
@@ -28,7 +28,6 @@
         version: 6.7.2
       '@prisma/client':
         specifier: 6.2.1
-<<<<<<< HEAD
         version: 6.2.1(prisma@6.1.0)
       '@radix-ui/react-avatar':
         specifier: ^1.1.2
@@ -40,10 +39,8 @@
         specifier: ^2.1.4
         version: 2.1.4(@types/react-dom@19.0.2(@types/react@19.0.2))(@types/react@19.0.2)(react-dom@19.0.0(react@19.0.0))(react@19.0.0)
       '@radix-ui/react-scroll-area':
-=======
         version: 6.2.1(prisma@6.2.1)
       '@radix-ui/react-accordion':
->>>>>>> 540359d4
         specifier: ^1.2.2
         version: 1.2.2(@types/react-dom@19.0.2(@types/react@19.0.2))(@types/react@19.0.2)(react-dom@19.0.0(react@19.0.0))(react@19.0.0)
       '@radix-ui/react-slot':
@@ -70,15 +67,12 @@
       clsx:
         specifier: ^2.1.1
         version: 2.1.1
-<<<<<<< HEAD
       flowbite:
         specifier: ^2.5.2
         version: 2.5.2(rollup@3.29.5)
-=======
       framer-motion:
         specifier: ^11.18.0
         version: 11.18.0(react-dom@19.0.0(react@19.0.0))(react@19.0.0)
->>>>>>> 540359d4
       import-in-the-middle:
         specifier: ^1.12.0
         version: 1.12.0
@@ -100,12 +94,9 @@
       react-icons:
         specifier: ^5.4.0
         version: 5.4.0(react@19.0.0)
-<<<<<<< HEAD
-=======
       require-in-the-middle:
         specifier: ^7.4.0
         version: 7.4.0
->>>>>>> 540359d4
       tailwind-merge:
         specifier: ^2.6.0
         version: 2.6.0
@@ -450,7 +441,7 @@
     resolution: {integrity: sha512-o0bhxnL89h5Bae5T318nFoFzGy+YE5i/gGkoPAgkmTVdRKTiv3p8JHevPiPaMwoloKfEiiaHlawCqaZMqRm+XQ==}
     engines: {node: ^18.18.0 || ^20.9.0 || >=21.1.0}
 
-<<<<<<< HEAD
+
   '@floating-ui/core@1.6.9':
     resolution: {integrity: sha512-uMXCuQ3BItDUbAMhIXw7UPXRfAlOAvZzdK9BWpE60MCn+Svt3aLn9jsPTi/WNGlRUu2uI0v5S7JiIUsbsvh3fw==}
 
@@ -486,8 +477,6 @@
     resolution: {integrity: sha512-YuI2ZHQL78Q5HbhDiBA1X4LmYdXCKCMQIfw0pw7piHJwyREFebJUvrQN4cMssyES6x+vfUbx1CIpaQUKYdQZOw==}
     engines: {node: '>=18.18.0'}
 
-=======
->>>>>>> 540359d4
   '@humanwhocodes/module-importer@1.0.1':
     resolution: {integrity: sha512-bxveV4V8v5Yb4ncFTT3rPSgZBOpCkjfK0y4oVVVJwIuDVBRMDXrPyXRL988i5ap9m9bnyEEjWfm5WkBmtffLfA==}
     engines: {node: '>=12.22'}
@@ -959,13 +948,10 @@
   '@radix-ui/primitive@1.1.1':
     resolution: {integrity: sha512-SJ31y+Q/zAyShtXJc8x83i9TYdbAfHZ++tUZnvjJJqFjzsdUnKsxPL6IEtBlxKkU7yzer//GQtZSV4GbldL3YA==}
 
-<<<<<<< HEAD
   '@radix-ui/react-arrow@1.1.1':
     resolution: {integrity: sha512-NaVpZfmv8SKeZbn4ijN2V3jlHA9ngBG16VnIIm22nUR0Yk8KUALyBxT3KYEUnNuch9sTE8UTsS3whzBgKOL30w==}
-=======
   '@radix-ui/react-accordion@1.2.2':
     resolution: {integrity: sha512-b1oh54x4DMCdGsB4/7ahiSrViXxaBwRPotiZNnYXjLha9vfuURSAZErki6qjDoSIV0eXx5v57XnTGVtGwnfp2g==}
->>>>>>> 540359d4
     peerDependencies:
       '@types/react': '*'
       '@types/react-dom': '*'
@@ -977,7 +963,7 @@
       '@types/react-dom':
         optional: true
 
-<<<<<<< HEAD
+
   '@radix-ui/react-avatar@1.1.2':
     resolution: {integrity: sha512-GaC7bXQZ5VgZvVvsJ5mu/AEbjYLnhhkoidOboC50Z6FFlLA03wG2ianUoH+zgDQ31/9gCF59bE4+2bBgTyMiig==}
     peerDependencies:
@@ -993,10 +979,10 @@
 
   '@radix-ui/react-checkbox@1.1.3':
     resolution: {integrity: sha512-HD7/ocp8f1B3e6OHygH0n7ZKjONkhciy1Nh0yuBgObqThc3oyx+vuMfFHKAknXRHHWVE9XvXStxJFyjUmB8PIw==}
-=======
+
   '@radix-ui/react-collapsible@1.1.2':
     resolution: {integrity: sha512-PliMB63vxz7vggcyq0IxNYk8vGDrLXVWw4+W4B8YnwI1s18x7YZYqlG9PLX7XxAJUi0g2DxP4XKJMFHh/iVh9A==}
->>>>>>> 540359d4
+
     peerDependencies:
       '@types/react': '*'
       '@types/react-dom': '*'
@@ -1048,7 +1034,6 @@
       '@types/react':
         optional: true
 
-<<<<<<< HEAD
   '@radix-ui/react-dismissable-layer@1.1.3':
     resolution: {integrity: sha512-onrWn/72lQoEucDmJnr8uczSNTujT0vJnA/X5+3AkChVPowr8n1yvIKIabhWyMQeMvvmdpsvcyDqx3X1LEXCPg==}
     peerDependencies:
@@ -1097,8 +1082,6 @@
       '@types/react-dom':
         optional: true
 
-=======
->>>>>>> 540359d4
   '@radix-ui/react-form@0.1.1':
     resolution: {integrity: sha512-Ah2TBvzl2trb4DL9DQtyUJgAUfq/djMN7j5CHzdpbdR3W7OL8N4JcJgE80cXMf3ssCE+8yg0zFQoJ0srxqfsFA==}
     peerDependencies:
@@ -1134,7 +1117,6 @@
       '@types/react-dom':
         optional: true
 
-<<<<<<< HEAD
   '@radix-ui/react-menu@2.1.4':
     resolution: {integrity: sha512-BnOgVoL6YYdHAG6DtXONaR29Eq4nvbi8rutrV/xlr3RQCMMb3yqP85Qiw/3NReozrSW+4dfLkK+rc1hb4wPU/A==}
     peerDependencies:
@@ -1174,8 +1156,6 @@
       '@types/react-dom':
         optional: true
 
-=======
->>>>>>> 540359d4
   '@radix-ui/react-presence@1.1.2':
     resolution: {integrity: sha512-18TFr80t5EVgL9x1SwF/YGtfG+l0BS0PRAlCWBDoBEiDQjeKgnNZRVJp/oVBl24sr3Gbfwc/Qpj4OcWTQMsAEg==}
     peerDependencies:
@@ -1236,8 +1216,6 @@
     peerDependenciesMeta:
       '@types/react':
         optional: true
-
-<<<<<<< HEAD
   '@radix-ui/react-tabs@1.1.2':
     resolution: {integrity: sha512-9u/tQJMcC2aGq7KXpGivMm1mgq7oRJKXphDwdypPd/j21j/2znamPU8WkXgnhUaTrSFNIt8XhOyCAupg8/GbwQ==}
     peerDependencies:
@@ -1251,8 +1229,6 @@
       '@types/react-dom':
         optional: true
 
-=======
->>>>>>> 540359d4
   '@radix-ui/react-use-callback-ref@1.1.0':
     resolution: {integrity: sha512-CasTfvsy+frcFkbXtSJ2Zu9JHpN8TYKxkgJGWbjiZhFivxaeW7rMeZt7QELGVLaYVfFMsKHjb7Ak0nMEe+2Vfw==}
     peerDependencies:
@@ -1270,8 +1246,6 @@
     peerDependenciesMeta:
       '@types/react':
         optional: true
-
-<<<<<<< HEAD
   '@radix-ui/react-use-escape-keydown@1.1.0':
     resolution: {integrity: sha512-L7vwWlR1kTTQ3oh7g1O0CBF3YCyyTj8NmhLR+phShpyA50HCfBFKVJTpshm9PzLiKmehsrQzTYTpX9HvmC9rhw==}
     peerDependencies:
@@ -1281,8 +1255,7 @@
       '@types/react':
         optional: true
 
-=======
->>>>>>> 540359d4
+
   '@radix-ui/react-use-layout-effect@1.1.0':
     resolution: {integrity: sha512-+FPE0rOdziWSrH9athwI1R0HDVbWlEhd+FR+aSDk4uWGmSJ9Z54sdZVDQPZAinJhJXwfT+qnj969mCsT2gfm5w==}
     peerDependencies:
@@ -4733,7 +4706,6 @@
       react: 19.0.0
       react-dom: 19.0.0(react@19.0.0)
 
-<<<<<<< HEAD
   '@floating-ui/utils@0.2.9': {}
 
   '@fortawesome/fontawesome-common-types@6.7.2': {}
@@ -4750,11 +4722,9 @@
     dependencies:
       '@humanfs/core': 0.19.1
       '@humanwhocodes/retry': 0.3.1
-=======
   '@eslint/js@9.7.0': {}
 
   '@eslint/object-schema@2.1.5': {}
->>>>>>> 540359d4
 
   '@humanwhocodes/module-importer@1.0.1': {}
 
@@ -5199,13 +5169,10 @@
   '@pkgjs/parseargs@0.11.0':
     optional: true
 
-<<<<<<< HEAD
   '@popperjs/core@2.11.8': {}
 
   '@prisma/client@6.2.1(prisma@6.1.0)':
-=======
   '@prisma/client@6.2.1(prisma@6.2.1)':
->>>>>>> 540359d4
     optionalDependencies:
       prisma: 6.2.1
 
@@ -5242,7 +5209,6 @@
 
   '@radix-ui/primitive@1.1.1': {}
 
-<<<<<<< HEAD
   '@radix-ui/react-arrow@1.1.1(@types/react-dom@19.0.2(@types/react@19.0.2))(@types/react@19.0.2)(react-dom@19.0.0(react@19.0.0))(react@19.0.0)':
     dependencies:
       '@radix-ui/react-primitive': 2.0.1(@types/react-dom@19.0.2(@types/react@19.0.2))(@types/react@19.0.2)(react-dom@19.0.0(react@19.0.0))(react@19.0.0)
@@ -5258,7 +5224,6 @@
       '@radix-ui/react-primitive': 2.0.1(@types/react-dom@19.0.2(@types/react@19.0.2))(@types/react@19.0.2)(react-dom@19.0.0(react@19.0.0))(react@19.0.0)
       '@radix-ui/react-use-callback-ref': 1.1.0(@types/react@19.0.2)(react@19.0.0)
       '@radix-ui/react-use-layout-effect': 1.1.0(@types/react@19.0.2)(react@19.0.0)
-=======
   '@radix-ui/react-accordion@1.2.2(@types/react-dom@19.0.2(@types/react@19.0.2))(@types/react@19.0.2)(react-dom@19.0.0(react@19.0.0))(react@19.0.0)':
     dependencies:
       '@radix-ui/primitive': 1.1.1
@@ -5270,35 +5235,33 @@
       '@radix-ui/react-id': 1.1.0(@types/react@19.0.2)(react@19.0.0)
       '@radix-ui/react-primitive': 2.0.1(@types/react-dom@19.0.2(@types/react@19.0.2))(@types/react@19.0.2)(react-dom@19.0.0(react@19.0.0))(react@19.0.0)
       '@radix-ui/react-use-controllable-state': 1.1.0(@types/react@19.0.2)(react@19.0.0)
->>>>>>> 540359d4
       react: 19.0.0
       react-dom: 19.0.0(react@19.0.0)
     optionalDependencies:
       '@types/react': 19.0.2
       '@types/react-dom': 19.0.2(@types/react@19.0.2)
 
-<<<<<<< HEAD
+
   '@radix-ui/react-checkbox@1.1.3(@types/react-dom@19.0.2(@types/react@19.0.2))(@types/react@19.0.2)(react-dom@19.0.0(react@19.0.0))(react@19.0.0)':
-=======
+
   '@radix-ui/react-collapsible@1.1.2(@types/react-dom@19.0.2(@types/react@19.0.2))(@types/react@19.0.2)(react-dom@19.0.0(react@19.0.0))(react@19.0.0)':
->>>>>>> 540359d4
+
     dependencies:
       '@radix-ui/primitive': 1.1.1
       '@radix-ui/react-compose-refs': 1.1.1(@types/react@19.0.2)(react@19.0.0)
       '@radix-ui/react-context': 1.1.1(@types/react@19.0.2)(react@19.0.0)
-<<<<<<< HEAD
+
       '@radix-ui/react-presence': 1.1.2(@types/react-dom@19.0.2(@types/react@19.0.2))(@types/react@19.0.2)(react-dom@19.0.0(react@19.0.0))(react@19.0.0)
       '@radix-ui/react-primitive': 2.0.1(@types/react-dom@19.0.2(@types/react@19.0.2))(@types/react@19.0.2)(react-dom@19.0.0(react@19.0.0))(react@19.0.0)
       '@radix-ui/react-use-controllable-state': 1.1.0(@types/react@19.0.2)(react@19.0.0)
       '@radix-ui/react-use-previous': 1.1.0(@types/react@19.0.2)(react@19.0.0)
       '@radix-ui/react-use-size': 1.1.0(@types/react@19.0.2)(react@19.0.0)
-=======
+
       '@radix-ui/react-id': 1.1.0(@types/react@19.0.2)(react@19.0.0)
       '@radix-ui/react-presence': 1.1.2(@types/react-dom@19.0.2(@types/react@19.0.2))(@types/react@19.0.2)(react-dom@19.0.0(react@19.0.0))(react@19.0.0)
       '@radix-ui/react-primitive': 2.0.1(@types/react-dom@19.0.2(@types/react@19.0.2))(@types/react@19.0.2)(react-dom@19.0.0(react@19.0.0))(react@19.0.0)
       '@radix-ui/react-use-controllable-state': 1.1.0(@types/react@19.0.2)(react@19.0.0)
       '@radix-ui/react-use-layout-effect': 1.1.0(@types/react@19.0.2)(react@19.0.0)
->>>>>>> 540359d4
       react: 19.0.0
       react-dom: 19.0.0(react@19.0.0)
     optionalDependencies:
@@ -5335,7 +5298,6 @@
     optionalDependencies:
       '@types/react': 19.0.2
 
-<<<<<<< HEAD
   '@radix-ui/react-dismissable-layer@1.1.3(@types/react-dom@19.0.2(@types/react@19.0.2))(@types/react@19.0.2)(react-dom@19.0.0(react@19.0.0))(react@19.0.0)':
     dependencies:
       '@radix-ui/primitive': 1.1.1
@@ -5381,8 +5343,6 @@
       '@types/react': 19.0.2
       '@types/react-dom': 19.0.2(@types/react@19.0.2)
 
-=======
->>>>>>> 540359d4
   '@radix-ui/react-form@0.1.1(@types/react-dom@19.0.2(@types/react@19.0.2))(@types/react@19.0.2)(react-dom@19.0.0(react@19.0.0))(react@19.0.0)':
     dependencies:
       '@radix-ui/primitive': 1.1.1
@@ -5413,7 +5373,6 @@
       '@types/react': 19.0.2
       '@types/react-dom': 19.0.2(@types/react@19.0.2)
 
-<<<<<<< HEAD
   '@radix-ui/react-menu@2.1.4(@types/react-dom@19.0.2(@types/react@19.0.2))(@types/react@19.0.2)(react-dom@19.0.0(react@19.0.0))(react@19.0.0)':
     dependencies:
       '@radix-ui/primitive': 1.1.1
@@ -5468,8 +5427,6 @@
       '@types/react': 19.0.2
       '@types/react-dom': 19.0.2(@types/react@19.0.2)
 
-=======
->>>>>>> 540359d4
   '@radix-ui/react-presence@1.1.2(@types/react-dom@19.0.2(@types/react@19.0.2))(@types/react@19.0.2)(react-dom@19.0.0(react@19.0.0))(react@19.0.0)':
     dependencies:
       '@radix-ui/react-compose-refs': 1.1.1(@types/react@19.0.2)(react@19.0.0)
@@ -5530,7 +5487,6 @@
     optionalDependencies:
       '@types/react': 19.0.2
 
-<<<<<<< HEAD
   '@radix-ui/react-tabs@1.1.2(@types/react-dom@19.0.2(@types/react@19.0.2))(@types/react@19.0.2)(react-dom@19.0.0(react@19.0.0))(react@19.0.0)':
     dependencies:
       '@radix-ui/primitive': 1.1.1
@@ -5547,8 +5503,6 @@
       '@types/react': 19.0.2
       '@types/react-dom': 19.0.2(@types/react@19.0.2)
 
-=======
->>>>>>> 540359d4
   '@radix-ui/react-use-callback-ref@1.1.0(@types/react@19.0.2)(react@19.0.0)':
     dependencies:
       react: 19.0.0
@@ -5562,7 +5516,7 @@
     optionalDependencies:
       '@types/react': 19.0.2
 
-<<<<<<< HEAD
+
   '@radix-ui/react-use-escape-keydown@1.1.0(@types/react@19.0.2)(react@19.0.0)':
     dependencies:
       '@radix-ui/react-use-callback-ref': 1.1.0(@types/react@19.0.2)(react@19.0.0)
@@ -5570,8 +5524,7 @@
     optionalDependencies:
       '@types/react': 19.0.2
 
-=======
->>>>>>> 540359d4
+
   '@radix-ui/react-use-layout-effect@1.1.0(@types/react@19.0.2)(react@19.0.0)':
     dependencies:
       react: 19.0.0
