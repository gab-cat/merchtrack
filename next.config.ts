import {withSentryConfig} from '@sentry/nextjs';
import type { NextConfig } from 'next';

const nextConfig: NextConfig = {
  output: 'standalone',
  devIndicators: {
    appIsrStatus: true, 
    buildActivity: true, 
    buildActivityPosition: 'bottom-left', 
  },
  images: {
    remotePatterns: [
      {
        protocol: 'https',
        hostname: 'img.clerk.com',
      }
    ],
  },
  serverExternalPackages: ['require-in-the-middle'],
  experimental: {
    serverActions: {
<<<<<<< HEAD
      allowedOrigins: ['*']
=======
      allowedOrigins: [
        'https://merchtrack.tech',
        'https://staging.merchtrack.tech',
        process.env.NEXT_PUBLIC_APP_URL as string,
      ]
>>>>>>> 0fef1f47
    },
    useLightningcss: true,
  },
  eslint: {
    ignoreDuringBuilds: true
  }
};

export default withSentryConfig(nextConfig, {
// For all available options, see:
// https://github.com/getsentry/sentry-webpack-plugin#options

  org: "ateneo-de-naga-university",
  project: "merchtrack",
  sourcemaps: {
    deleteSourcemapsAfterUpload: true,
  },

  // Only print logs for uploading source maps in CI
  silent: !process.env.CI,

  // For all available options, see:
  // https://docs.sentry.io/platforms/javascript/guides/nextjs/manual-setup/

  // Upload a larger set of source maps for prettier stack traces (increases build time)
  widenClientFileUpload: true,

  // Automatically annotate React components to show their full name in breadcrumbs and session replay
  reactComponentAnnotation: {
    enabled: true,
  },

  // Route browser requests to Sentry through a Next.js rewrite to circumvent ad-blockers.
  // This can increase your server load as well as your hosting bill.
  // Note: Check that the configured route will not match with your Next.js middleware, otherwise reporting of client-
  // side errors will fail.
  tunnelRoute: "/monitoring",

  // Hides source maps from generated client bundles
  hideSourceMaps: true,

  // Automatically tree-shake Sentry logger statements to reduce bundle size
  disableLogger: true,

  // Enables automatic instrumentation of Vercel Cron Monitors. (Does not yet work with App Router route handlers.)
  // See the following for more information:
  // https://docs.sentry.io/product/crons/
  // https://vercel.com/docs/cron-jobs
  automaticVercelMonitors: true,
});<|MERGE_RESOLUTION|>--- conflicted
+++ resolved
@@ -19,15 +19,11 @@
   serverExternalPackages: ['require-in-the-middle'],
   experimental: {
     serverActions: {
-<<<<<<< HEAD
-      allowedOrigins: ['*']
-=======
       allowedOrigins: [
         'https://merchtrack.tech',
         'https://staging.merchtrack.tech',
         process.env.NEXT_PUBLIC_APP_URL as string,
       ]
->>>>>>> 0fef1f47
     },
     useLightningcss: true,
   },
