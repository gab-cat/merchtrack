--- conflicted
+++ resolved
@@ -24,50 +24,6 @@
           else
             echo "pr_number=${{ github.event.pull_request.number }}" >> $GITHUB_OUTPUT
           fi
-<<<<<<< HEAD
-
-      - name: Find Existing Deployment Comment
-        id: find_comment
-        uses: peter-evans/find-comment@v3
-        with:
-          issue-number: ${{ github.event.pull_request.number }}
-          comment-author: "github-actions[bot]"
-          body-includes: "Deployment"
-          token: ${{ secrets.GITHUB_TOKEN }}
-
-      - name: Add Comment to PR
-        if: github.event_name == 'pull_request'
-        id: initial-comment
-        uses: peter-evans/create-or-update-comment@v4
-        with:
-          comment-id: ${{ steps.find_comment.outputs.comment-id }}
-          issue-number: ${{ github.event.pull_request.number }}
-          token: ${{ secrets.GITHUB_TOKEN }}
-          body: |
-            # 🧹 Preview Environment Cleanup
-
-            <div style="background-color: #fff3e0; padding: 15px; border-radius: 8px; border-left: 5px solid #ff9800; margin-bottom: 20px;">
-              <h2 style="color: #e65100; margin-top: 0;">Preview Environment Cleanup</h2>
-              <p style="font-size: 16px; margin-bottom: 5px;">
-                The preview environment for PR #${{ github.event.pull_request.number }} is being removed as this pull request has been ${{ github.event.pull_request.merged && '✅ <b>merged</b>' || '❌ <b>closed</b>' }}.
-              </p>
-              <p style="font-size: 14px; margin-bottom: 0;">
-                Cleanup timestamp: <code>${{ github.event.pull_request.closed_at }} UTC</code>
-              </p>
-            </div>
-
-            <table style="width: 100%; border-collapse: separate; border-spacing: 0; border-radius: 8px; overflow: hidden; box-shadow: 0 2px 4px rgba(0,0,0,0.1);">
-              <tr style="background-color: #f5f5f5;">
-                <td style="padding: 12px; border-bottom: 1px solid #e0e0e0; width: 200px;">🔄 <b>Status:</b></td>
-                <td style="padding: 12px; border-bottom: 1px solid #e0e0e0;"><b>In Progress</b></td>
-              </tr>
-              <tr style="background-color: #ffffff;">
-                <td style="padding: 12px; border-bottom: 1px solid #e0e0e0;">🔍 <b>Details:</b></td>
-                <td style="padding: 12px; border-bottom: 1px solid #e0e0e0;">Removing Docker containers, images, and DNS configurations</td>
-              </tr>
-            </table>
-=======
->>>>>>> 3f4a5e94
 
       - name: Add Comment to PR
         if: github.event_name == 'pull_request'
@@ -103,11 +59,7 @@
         run: |
           cd ~/preview/${{ steps.pr-number.outputs.pr_number }}
           if [ -f "compose.yml" ]; then
-<<<<<<< HEAD
-            sudo docker compose down || true
-=======
             docker compose down || true
->>>>>>> 3f4a5e94
             echo "Container stopped and removed"
           else
             echo "No compose.yml file found, skipping container removal"
@@ -116,11 +68,7 @@
       - name: Remove Docker image
         run: |
           # Try to remove the Docker image
-<<<<<<< HEAD
-          sudo docker rmi gabcat/merchtrack:preview-${{ steps.pr-number.outputs.pr_number }} || true
-=======
           docker rmi gabcat/merchtrack:preview-${{ steps.pr-number.outputs.pr_number }} || true
->>>>>>> 3f4a5e94
           echo "Docker image removal attempted"
 
       - name: Find and remove Nginx proxy host
@@ -162,29 +110,16 @@
             -d '{
               "hosts": ["preview-${{ steps.pr-number.outputs.pr_number }}.merchtrack.tech"]
             }'
-<<<<<<< HEAD
-          echo "Cloudflare cache purged"      
-      
-=======
           echo "Cloudflare cache purged"
 
->>>>>>> 3f4a5e94
       - name: Update Comment with Success
         if: github.event_name == 'pull_request' && success()
         uses: peter-evans/create-or-update-comment@v4
         with:
-<<<<<<< HEAD
-          comment-id: ${{ steps.find_comment.outputs.comment-id }}
-          token: ${{ secrets.GITHUB_TOKEN }}
-          edit-mode: replace
-          body: |
-            # 🧹 Preview Environment Cleanup - Completed
-=======
           issue-number: ${{ github.event.pull_request.number }}
           token: ${{ secrets.GITHUB_TOKEN }}
           body: |
             # 🧹 Cleanup Completed Successfully
->>>>>>> 3f4a5e94
 
             <div style="background-color: #e8f5e9; padding: 15px; border-radius: 8px; border-left: 5px solid #4caf50; margin-bottom: 20px;">
               <h2 style="color: #2e7d32; margin-top: 0;">Preview Environment Removed</h2>
@@ -192,11 +127,7 @@
                 The preview environment for PR #${{ github.event.pull_request.number }} has been successfully cleaned up.
               </p>
               <p style="font-size: 14px; margin-bottom: 0;">
-<<<<<<< HEAD
-                Completed at: <code>${{ github.event.pull_request.closed_at }} UTC</code>
-=======
                 Completed at: <code>${{ format('%.19s', github.event.pull_request.closed_at) }} UTC</code>
->>>>>>> 3f4a5e94
               </p>
             </div>
 
