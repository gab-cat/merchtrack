--- conflicted
+++ resolved
@@ -330,11 +330,7 @@
               </tr>
               <tr style="background-color: #ffffff;">
                 <td style="padding: 12px; border-bottom: 1px solid #e0e0e0;">⏱️ <b>Failed at:</b></td>
-<<<<<<< HEAD
-                <td style="padding: 12px; border-bottom: 1px solid #e0e0e0;"><code>${{ format('%.19s', github.event.pull_request.updated_at) }} UTC</code></td>
-=======
                 <td style="padding: 12px; border-bottom: 1px solid #e0e0e0;"><code>${{ github.event.pull_request.updated_at }} UTC</code></td>
->>>>>>> bb443b95
               </tr>
               <tr style="background-color: #f5f5f5;">
                 <td style="padding: 12px; border-bottom: 1px solid #e0e0e0;">📝 <b>Commit:</b></td>
@@ -380,11 +376,7 @@
             </tr>
             <tr style="background-color: #ffffff;">
               <td style="padding: 12px; border-bottom: 1px solid #e0e0e0;">⏰ <b>Deployed at:</b></td>
-<<<<<<< HEAD
-              <td style="padding: 12px; border-bottom: 1px solid #e0e0e0;"><code>${{ format('%.19s', github.event.pull_request.updated_at) }} UTC</code></td>
-=======
               <td style="padding: 12px; border-bottom: 1px solid #e0e0e0;"><code>${{ github.event.pull_request.updated_at }} UTC</code></td>
->>>>>>> bb443b95
             </tr>
             <tr style="background-color: #f0f4f8;">
               <td style="padding: 12px; border-bottom: 1px solid #e0e0e0;">📝 <b>Commit:</b></td>
